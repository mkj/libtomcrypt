/* LibTomCrypt, modular cryptographic library -- Tom St Denis
 *
 * LibTomCrypt is a library that provides various cryptographic
 * algorithms in a highly modular and flexible manner.
 *
 * The library is free for all purposes without any express
 * guarantee it works.
 */

#ifndef TOMCRYPT_H_
#define TOMCRYPT_H_
#include <assert.h>
#include <stdio.h>
#include <string.h>
#include <stdlib.h>
#include <stddef.h>
#include <time.h>
#include <ctype.h>
#include <limits.h>

/* use configuration data */
#include <tomcrypt_custom.h>

#ifdef __cplusplus
extern "C" {
#endif

/* version */
#define CRYPT   0x0118
<<<<<<< HEAD
#define SCRYPT  "1.18.1-develop"
=======
#define SCRYPT  "1.18.2"
>>>>>>> 7e7eb695

/* max size of either a cipher/hash block or symmetric key [largest of the two] */
#define MAXBLOCKSIZE  144

#ifndef TAB_SIZE
/* descriptor table size */
<<<<<<< HEAD
#define TAB_SIZE      34
=======
#define TAB_SIZE      32
#endif
>>>>>>> 7e7eb695

/* error codes [will be expanded in future releases] */
enum {
   CRYPT_OK=0,             /* Result OK */
   CRYPT_ERROR,            /* Generic Error */
   CRYPT_NOP,              /* Not a failure but no operation was performed */

   CRYPT_INVALID_KEYSIZE,  /* Invalid key size given */
   CRYPT_INVALID_ROUNDS,   /* Invalid number of rounds */
   CRYPT_FAIL_TESTVECTOR,  /* Algorithm failed test vectors */

   CRYPT_BUFFER_OVERFLOW,  /* Not enough space for output */
   CRYPT_INVALID_PACKET,   /* Invalid input packet given */

   CRYPT_INVALID_PRNGSIZE, /* Invalid number of bits for a PRNG */
   CRYPT_ERROR_READPRNG,   /* Could not read enough from PRNG */

   CRYPT_INVALID_CIPHER,   /* Invalid cipher specified */
   CRYPT_INVALID_HASH,     /* Invalid hash specified */
   CRYPT_INVALID_PRNG,     /* Invalid PRNG specified */

   CRYPT_MEM,              /* Out of memory */

   CRYPT_PK_TYPE_MISMATCH, /* Not equivalent types of PK keys */
   CRYPT_PK_NOT_PRIVATE,   /* Requires a private PK key */

   CRYPT_INVALID_ARG,      /* Generic invalid argument */
   CRYPT_FILE_NOTFOUND,    /* File Not Found */

   CRYPT_PK_INVALID_TYPE,  /* Invalid type of PK key */

   CRYPT_OVERFLOW,         /* An overflow of a value was detected/prevented */

   CRYPT_PK_ASN1_ERROR,    /* An error occurred while en- or decoding ASN.1 data */

   CRYPT_INPUT_TOO_LONG,   /* The input was longer than expected. */

   CRYPT_PK_INVALID_SIZE,  /* Invalid size input for PK parameters */

   CRYPT_INVALID_PRIME_SIZE,/* Invalid size of prime requested */
   CRYPT_PK_INVALID_PADDING, /* Invalid padding on input */

   CRYPT_HASH_OVERFLOW      /* Hash applied to too many bits */
};

#include <tomcrypt_cfg.h>
#include <tomcrypt_macros.h>
#include <tomcrypt_cipher.h>
#include <tomcrypt_hash.h>
#include <tomcrypt_mac.h>
#include <tomcrypt_prng.h>
#include <tomcrypt_pk.h>
#include <tomcrypt_math.h>
#include <tomcrypt_misc.h>
#include <tomcrypt_argchk.h>
#include <tomcrypt_pkcs.h>

#ifdef __cplusplus
   }
#endif

#endif /* TOMCRYPT_H_ */


/* ref:         $Format:%D$ */
/* git commit:  $Format:%H$ */
/* commit time: $Format:%ai$ */<|MERGE_RESOLUTION|>--- conflicted
+++ resolved
@@ -27,23 +27,15 @@
 
 /* version */
 #define CRYPT   0x0118
-<<<<<<< HEAD
-#define SCRYPT  "1.18.1-develop"
-=======
 #define SCRYPT  "1.18.2"
->>>>>>> 7e7eb695
 
 /* max size of either a cipher/hash block or symmetric key [largest of the two] */
 #define MAXBLOCKSIZE  144
 
 #ifndef TAB_SIZE
 /* descriptor table size */
-<<<<<<< HEAD
 #define TAB_SIZE      34
-=======
-#define TAB_SIZE      32
 #endif
->>>>>>> 7e7eb695
 
 /* error codes [will be expanded in future releases] */
 enum {
