--- conflicted
+++ resolved
@@ -39,11 +39,7 @@
 #Compilation flags
 LTC_CFLAGS  = -Isrc/headers -Itests -DLTC_SOURCE $(CFLAGS)
 LTC_LDFLAGS = $(LDFLAGS) $(EXTRALIBS)
-<<<<<<< HEAD
-VERSION=1.18.1-develop
-=======
 VERSION=1.18.2
->>>>>>> 7e7eb695
 
 #Libraries to be created (this makefile builds only static libraries)
 LIBMAIN_S =libtomcrypt.a
